--- conflicted
+++ resolved
@@ -1,4 +1,3 @@
-<<<<<<< HEAD
 @media print {
   header {
     position: static;
@@ -25,127 +24,4 @@
   .result-section .container > * {
     grid-column: span 12;
   }
-=======
-/* internet.nl
-   print css
-*/
-
-
-/* firefox bug fix */
-main .wrap,
-aside,
-main .wrap .block,
-main .wrap .result {
-  display: block;
-  width:100%;
-}
-
-/* printing not necessary for the following parts */
-nav,
-.language-switch-list,
-.language-switch-header-container,
-#menu-button,
-aside,
-.footlink,
-.panel-button-container,
-.panel-title a .icon,
-.timestamp > :not(a.permalink),
-#site-description {
-  display:none !important;
-}
-
-/* print permalink */
-a.permalink::after {
-  content: ": " attr(href);
-}
-
-/* print design */
-header {
-  position: absolute !important;
-  top:0 !important;
-  left:0 !important;
-  border-bottom-style: none !important;
-  box-shadow: none !important
-}
-
-.block,
-.result {
-  box-shadow: 0 0 0 #ffffff;
-}
-
-#site-title a,
-#site-description {
-  background-image: none !important;
-}
-#site-title a {
-  padding-left:0;
-  font-size:32px;
-  text-decoration: none;
-  font-weight: bold;
-  color: #00BFD6;
-}
-header div span.hidden {
-  display:block;
-  position: relative;
-  overflow: visible;
-  height:auto;
-  width:auto;
-}
-
-#site-title a img {
-  display: inherit !important;
-  height:1.3em !important;
-}
-
-/* show all accordion-items */
-div[aria-hidden=true] {
-  display:inherit;
-}
-
-/* save ink */
-main,
-.mainwrap,
-.testresults,
-.body-with-semifixed-header {
-  background-color: #ffffff  !important;
-}
-
-footer {
-  background: #ffffff;
-  color: #626262;
-}
-
-
-.score-container {
-  border-style: none;
-}
-.score-container .score {
-  -webkit-print-color-adjust: exact;
-  height: auto;
-  font-size: 150%;
-}
-.score-container .meter {
-  background-size: 100% 160px;
-  border: 1px solid #b3b3b3;
-  font-size: 150%;
-}
-
-
-#site-title a,
-.testresult,
-.faq-subtest,
-.testresults h2,
-.faq-test,
-.test-header .test-title h2,
-#testresults-overview ul li,
-.score-container .meter,
-.perfectscore {
-  -webkit-print-color-adjust: exact;
-}
-
-#site-title a {
-  content:url('/static/logo_en.png');
-  width: 296px;
-  height: 65px;
->>>>>>> cef300d5
 }