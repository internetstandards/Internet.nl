--- conflicted
+++ resolved
@@ -3,7 +3,6 @@
 # todo: could add env to the path, activate doesn't seem to function? Also add unbound to the path.
 set -exvu
 
-<<<<<<< HEAD
 ADMIN_EMAIL=${ADMIN_EMAIL:-admin@i.dont.exist}
 CACHE_TTL=${CACHE_TTL:-200}
 ENABLE_BATCH=${ENABLE_BATCH:-False}
@@ -14,11 +13,6 @@
 RABBITMQ_HOST=${RABBITMQ_HOST:-localhost}
 REDIS_HOST=${REDIS_HOST:-localhost}
 ROUTINATOR_HOST=${ROUTINATOR_URL:-localhost:9556}
-=======
-APP_PATH=/app
-
-# Some env stuff needed in this script...
->>>>>>> 8ea6d751
 RUN_SERVER_CMD=${RUN_SERVER_CMD:-runserver}
 LDNS_DANE_VALIDATION_DOMAIN=${LDNS_DANE_VALIDATION_DOMAIN:-internet.nl}
 
@@ -31,7 +25,6 @@
 # to LDNS-DANE so this needs to work for Internet.NL tests to work properly.
 ldns-dane -n -T verify ${LDNS_DANE_VALIDATION_DOMAIN} 443 || echo >&2 "ERROR: Please run this container with --dns 127.0.0.1"
 
-<<<<<<< HEAD
 # Configure the Internet.nl Django app, e.g. to know how to connect to RabbitMQ, Redis and PostgreSQL.
 # Default values for the environment variables referred to below are provided by the Docker image but can be
 # overridden at container creation time.
@@ -73,9 +66,6 @@
         },
     }
 EOF
-=======
-# configure Django logging, which has been moved to the standard app because logging should be at the core of the app.
->>>>>>> 8ea6d751
 
 # Prepare translations for use
 cd ${APP_PATH}/checks
