# Copyright: 2019, NLnet Labs and the Internet.nl contributors
# SPDX-License-Identifier: Apache-2.0
from celery.utils.log import get_task_logger
from django.db import transaction
from django.conf import settings
from django.core.cache import cache

<<<<<<< HEAD
from interface import redis_id
from checks.models import DomainTestReport, MailTestReport
from interface.batch import util
from internetnl.celery import app
=======
from .. import redis_id
from ..models import DomainTestReport, MailTestReport
from ..batch import util
from celery import shared_task
>>>>>>> 88d2145f

logger = get_task_logger(__name__)


class HOFEntry(object):
    def __init__(self, domain):
        self.domain = domain
        self.web_timestamp = None
        self.web_permalink = None
        self.mail_timestamp = None
        self.mail_permalink = None
        self.mail_nomx = None

    def __str__(self):
        return f"""------- {self.domain}
        web_timestamp: {self.web_timestamp}
        web_permalink: {self.web_permalink}
        mail_timestamp: {self.mail_timestamp}
        mail_permalink: {self.mail_permalink}
        mail_nomx: {self.mail_nomx}
        """


def _create_hof_entry(hof, domain_name):
    """
    Create an entry in the Hall of Fame.

    """
    if domain_name in hof:
        return hof[domain_name]
    hof[domain_name] = HOFEntry(domain_name)
    return hof[domain_name]


def _update_web_entry(hof, domain_name, report_id, timestamp):
    """
    Update a web entry in the Hall of Fame.

    """
    entry = _create_hof_entry(hof, domain_name)
    entry.web_timestamp = timestamp
    entry.web_permalink = f"/site/{domain_name}/{report_id}/"


def _update_mail_entry(hof, domain_name, report_id, timestamp):
    """
    Update a mail entry in the Hall of Fame.

    """
    entry = _create_hof_entry(hof, domain_name)
    entry.mail_timestamp = timestamp
    entry.mail_permalink = f"/mail/{domain_name}/{report_id}/"
    report = MailTestReport.objects.get(id=report_id)
    ipv6_report = report.ipv6.report
    if not isinstance(ipv6_report, dict):
        return
    entry.mail_nomx = (
        ipv6_report['mx_aaaa']['verdict']
        == 'detail mail ipv6 mx-AAAA verdict other')


def _populate_HOF(hof, model, entry_creation):
    """
    Find entries that qualify for the Hall of Fame.

    """
    previousname = None
    previousscore = 0
    previoustimestamp = None
    previousreportid = None
    for report in model.objects.all().order_by('domain', 'timestamp'):
        if previousname != report.domain and previousname is not None:
            if previousscore >= 100:
                entry_creation(
                    hof,
                    previousname,
                    previousreportid,
                    previoustimestamp)
            previousname = report.domain
            previousscore = report.score or 0
            previoustimestamp = report.timestamp
            previousreportid = report.id

        else:
            report_score = report.score or 0
            if report_score != previousscore:
                previoustimestamp = report.timestamp
            previousname = report.domain
            previousreportid = report.id
            previousscore = report_score

    # Last domain name.
    if previousscore >= 100:
        entry_creation(
            hof,
            previousname,
            previousreportid,
            previoustimestamp)


@transaction.atomic
def _update_hof():
    """
    Populate the Hall of Fame with domains that scored 100% in the website
    and/or the mail test.

    .. note:: Domains that are part of the HoF are domains that their *latest*
              test scored 100%.

    """
    hof = dict()
    for model, entry_creation in (
            (DomainTestReport, _update_web_entry),
            (MailTestReport, _update_mail_entry)):
        _populate_HOF(hof, model, entry_creation)

    champions = []
    web = []
    mail = []
    for entry in hof.values():
        is_web = False
        is_mail = False
        if entry.web_permalink:
            web.append({
                'permalink': entry.web_permalink,
                'domain': entry.domain,
                'timestamp': entry.web_timestamp})
            is_web = True
        if entry.mail_permalink:
            mail.append({
                'permalink': entry.mail_permalink,
                'domain': entry.domain,
                'timestamp': entry.mail_timestamp})
            is_mail = True
        if is_web and is_mail:
            timestamp = entry.mail_timestamp
            permalink = entry.mail_permalink
            if entry.web_timestamp > entry.mail_timestamp:
                timestamp = entry.web_timestamp
                permalink = entry.web_permalink
            champions.append({
                'permalink': permalink,
                'domain': entry.domain,
                'timestamp': timestamp})
    champions = sorted(champions, key=lambda x: x['timestamp'], reverse=True)
    web = sorted(web, key=lambda x: x['timestamp'], reverse=True)
    mail = sorted(mail, key=lambda x: x['timestamp'], reverse=True)

    for data, red_id in (
            (champions, redis_id.hof_champions),
            (web, redis_id.hof_web),
            (mail, redis_id.hof_mail)):

        cached_data = {'date': None, 'count': 0, 'data': data}
        if cached_data['data']:
            cached_data['date'] = cached_data['data'][0]['timestamp']
            cached_data['count'] = len(cached_data['data'])
            cache_id = red_id.id
            cache_ttl = red_id.ttl
            cache.set(cache_id, cached_data, cache_ttl)


@shared_task
def update_hof():
    lock_id = redis_id.hof_lock.id
    lock_ttl = redis_id.hof_lock.ttl
    with util.memcache_lock(lock_id, lock_ttl) as acquired:
        if acquired:
            _update_hof()<|MERGE_RESOLUTION|>--- conflicted
+++ resolved
@@ -5,17 +5,12 @@
 from django.conf import settings
 from django.core.cache import cache
 
-<<<<<<< HEAD
 from interface import redis_id
 from checks.models import DomainTestReport, MailTestReport
 from interface.batch import util
 from internetnl.celery import app
-=======
-from .. import redis_id
-from ..models import DomainTestReport, MailTestReport
-from ..batch import util
 from celery import shared_task
->>>>>>> 88d2145f
+
 
 logger = get_task_logger(__name__)
 
