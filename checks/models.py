# Copyright: 2019, NLnet Labs and the Internet.nl contributors
# SPDX-License-Identifier: Apache-2.0
import ast
import os
from enum import Enum
from uuid import uuid4 as uuid

from django.core.exceptions import SuspiciousFileOperation
from django.db import models, transaction
from django.utils import timezone
from enumfields import Enum as LabelEnum
from enumfields import EnumField, EnumIntegerField


class ListField(models.TextField):
    def __init__(self, *args, **kwargs):
        super(ListField, self).__init__(*args, **kwargs)

    def from_db_value(self, value, expression, connection, context="Null"):
        if value is None:
            return value
        return ast.literal_eval(value)

    def to_python(self, value):
        if not value:
            value = []
        if isinstance(value, list):
            return value
        if isinstance(value, dict):
            return value
        return ast.literal_eval(value)

    def get_prep_value(self, value):
        if value is None:
            return value
        return str(value)

    def value_to_string(self, obj):
        value = self._get_val_from_obj(obj)
        return self.get_db_prep_value(value)


class AutoConfOption(Enum):
    DATED_REPORT_ID_THRESHOLD_WEB = "DATED_REPORT_ID_THRESHOLD_WEB"
    DATED_REPORT_ID_THRESHOLD_MAIL = "DATED_REPORT_ID_THRESHOLD_MAIL"


class MxStatus(LabelEnum):
    has_mx = 0
    no_mx = 1
    no_null_mx = 2
    invalid_null_mx = 3
    null_mx = 4


class DnssecStatus(Enum):
    insecure = 0
    secure = 1
    bogus = 2
    servfail = 3
    dnserror = 4


class DaneStatus(Enum):
    validated = 0
    failed = 1
    none = 2
    none_bogus = 3


class ForcedHttpsStatus(Enum):
    bad = 0
    good = 1
    no_http = 2


class OcspStatus(Enum):
    ok = 0
    good = 1
    not_trusted = 2


class ZeroRttStatus(Enum):
    bad = 0
    good = 1
    na = 2


class KexHashFuncStatus(Enum):
    bad = 0
    good = 1
    unknown = 2


class CipherOrderStatus(Enum):
    bad = 0
    good = 1
    not_prescribed = 2
    not_seclevel = 3
    na = 4  # Don't care about order; only GOOD ciphers.


def conn_test_id():
    num_tries = 0
    while num_tries <= 6:
        new_uuid = uuid().hex
        try:
            ConnectionTest.objects.get(test_id=new_uuid)
        except ConnectionTest.DoesNotExist:
            return new_uuid
        num_tries += 1
    raise Exception("Not able to get random id")


def batch_request_id():
    num_tries = 0
    while num_tries <= 6:
        new_uuid = uuid().hex
        try:
            BatchRequest.objects.get(request_id=new_uuid)
        except BatchRequest.DoesNotExist:
            return new_uuid
        num_tries += 1
    raise Exception("Not able to get random id")


class BaseTestModel(models.Model):
    """
    Base class for the models.

    """

    def totalscore(self, score_fields):
        if self.score is not None:
            return self.score

        totalscore = 0
        for score_field in score_fields:
            s = getattr(self, score_field)
            if type(s) is int:
                totalscore += s
        self.score = totalscore
        self.save()
        return totalscore

    def details(self, probe):
        return getattr(self, probe.reportfield)

    def details_set(self, probe):
        return [("", "", self.details(probe))]

    class Meta:
        abstract = True


###
# Domain test
##
class ConnectionTest(BaseTestModel):
    report = ListField(default="")
    reportdnssec = ListField(default="")
    test_id = models.CharField(unique=True, db_index=True, max_length=32, default=conn_test_id)
    timestamp = models.DateTimeField(auto_now_add=True)

    ipv4_addr = models.CharField(max_length=16, default="")
    ipv4_owner = models.CharField(max_length=255, default="")
    ipv4_origin_as = models.ForeignKey(
        "ASRecord", null=True, related_name="ipv4_connection_tests", on_delete=models.CASCADE
    )
    ipv4_reverse = models.CharField(max_length=255, default="")

    ipv6_addr = models.CharField(max_length=40, default="")
    ipv6_owner = models.CharField(max_length=255, default="")
    ipv6_origin_as = models.ForeignKey(
        "ASRecord", null=True, related_name="ipv6_connection_tests", on_delete=models.CASCADE
    )
    ipv6_reverse = models.CharField(max_length=255, default="")
    aaaa_ipv6 = models.BooleanField(null=True, default=False)
    addr_ipv6 = models.BooleanField(null=True, default=False)

    resolv_ipv6 = models.BooleanField(null=True, default=False)
    slaac_without_privext = models.BooleanField(null=True, default=False)
    dnssec_val = models.BooleanField(null=True, default=False)

    score_ipv6 = models.IntegerField(null=True)
    score_ipv6_max = models.IntegerField(null=True)
    score_dnssec = models.IntegerField(null=True)
    score_dnssec_max = models.IntegerField(null=True)

    finished = models.BooleanField(null=True, default=False)

    def totalscore(self, probe):
        score = 0
        if probe.scorename == "ipv6":
            if self.score_ipv6 is None:
                score = self.ipv6score()
            else:
                score = self.score_ipv6

        else:
            if self.score_dnssec is None:
                score = self.dnssecscore()
            else:
                score = self.score_dnssec

        return score

    def ipv6score(self):
        score = 0
        if self.aaaa_ipv6:
            score += 60
        if self.addr_ipv6:
            score += 20
        if self.resolv_ipv6:
            score += 20

        self.score_ipv6 = score
        self.save()

        return score

    def dnssecscore(self):
        score = 0
        if self.dnssec_val:
            score = 100
        else:
            score = 0

        self.score_dnssec = score
        self.save()

        return score

    def __dir__(self):
        return [
            "report",
            "reportdnssec",
            "test_id",
            "timestamp",
            "ipv4_addr",
            "ipv4_owner",
            "ipv4_origin_as",
            "ipv4_reverse",
            "ipv6_addr",
            "ipv6_owner",
            "ipv6_origin_as",
            "ipv6_reverse",
            "aaaa_ipv6",
            "addr_ipv6",
            "resolv_ipv6",
            "slaac_without_privext",
            "dnssec_val",
            "score_ipv6",
            "score_ipv6_max",
            "score_dnssec",
            "score_dnssec_max",
            "finished",
        ]

    class Meta:
        app_label = "checks"


class Resolver(models.Model):
    connectiontest = models.ForeignKey(ConnectionTest, on_delete=models.CASCADE)
    address = models.CharField(max_length=40)
    owner = models.CharField(max_length=255)
    origin_as = models.ForeignKey("ASRecord", null=True, related_name="resolvers", on_delete=models.CASCADE)
    reverse = models.CharField(max_length=255)

    def __dir__(self):
        return ["connectiontest", "address", "owner", "origin_as", "reverse"]

    class Meta:
        app_label = "checks"


class ASRecord(models.Model):
    number = models.PositiveIntegerField(unique=True)
    description = models.CharField(max_length=255)

    def __dir__(self):
        return ["number", "description"]

    class Meta:
        app_label = "checks"


###
# Domain test
##


# IPV6
class DomainTestIpv6(BaseTestModel):
    timestamp = models.DateTimeField(auto_now_add=True)
    domain = models.CharField(max_length=255)
    report = ListField(default="")
    web_simhash_distance = models.IntegerField(null=True)
    web_simhash_score = models.IntegerField(null=True)
    web_score = models.IntegerField(null=True)
    mx_score = models.IntegerField(null=True)
    ns_score = models.IntegerField(null=True)
    score = models.IntegerField(null=True)
    max_score = models.IntegerField(null=True)

    def __dir__(self):
        return [
            "timestamp",
            "domain",
            "report",
            "web_simhash_distance",
            "web_simhash_score",
            "web_score",
            "mx_score",
            "ns_score",
            "score",
            "max_score",
        ]

    def __str__(self):
        return f"{self.id} {self.domain} {self.score}"

    class Meta:
        app_label = "checks"


class IPv6TestDomain(models.Model):
    domain = models.CharField(max_length=255)
    v6_good = ListField(default=[])
    v6_bad = ListField(default=[])
    v4_good = ListField(default=[])
    v4_bad = ListField(default=[])
    score = models.IntegerField(null=True)

    def __dir__(self):
        return ["domain", "v6_good", "v6_bad", "v4_good", "v4_bad", "score"]

    class Meta:
        abstract = True


class WebDomain(IPv6TestDomain):
    domaintestipv6 = models.ForeignKey(DomainTestIpv6, null=True, related_name="webdomains", on_delete=models.CASCADE)

    def __dir__(self):
        return (
            super(WebDomain, self)
            .__dir__()
            .extend(
                [
                    "domaintestipv6",
                ]
            )
        )

    class Meta:
        app_label = "checks"


class DomainServersModel(models.Model):
    """
    A domain can have multiple servers (ie. IP adresses, mailservers).
    Use this class to map server results to domain.

    """

    domain = models.CharField(max_length=255, default="")
    report = ListField(default="")
    score = models.IntegerField(null=True)
    max_score = models.IntegerField(null=True)

    def totalscore(self, score_fields, testset, mailtest=False):
        if self.score is not None:
            return self.score

        if len(testset) == 0:
            total = 0
        else:
            total = min([result.totalscore(score_fields) for result in testset])
        self.score = total
        self.save()
        return self.score

    def details_set(self, probe, testset):
        return [("", "", self.report)]

    def details(self, probe):
        return self.details_set(probe)

    def __dir__(self):
        return ["domain", "report", "score", "max_score"]

    class Meta:
        abstract = True


class MailTestTls(DomainServersModel):
    mx_status = EnumIntegerField(MxStatus, null=True, default=False)

    def totalscore(self, score_fields):
        tests_subset = self.testset.all()
        return super(MailTestTls, self).totalscore(score_fields, tests_subset, mailtest=True)

    def details_set(self, probe):
        return super(MailTestTls, self).details_set(probe, self.testset)

    def __dir__(self):
        return ["mx_status"] + super(MailTestTls, self).__dir__()

    class Meta:
        app_label = "checks"


class MailTestDnssec(DomainServersModel):
    mx_status = EnumIntegerField(MxStatus, null=True, default=False)

    def totalscore(self, score_fields):
        return super(MailTestDnssec, self).totalscore(score_fields, self.testset.all(), mailtest=True)

    def details_set(self, probe):
        return super(MailTestDnssec, self).details_set(probe, self.testset)

    def __dir__(self):
        return ["mx_status"] + super(MailTestDnssec, self).__dir__()

    class Meta:
        app_label = "checks"


# DNSSEC
class DomainTestDnssec(BaseTestModel):
    timestamp = models.DateTimeField(auto_now_add=True)
    domain = models.CharField(max_length=255)
    report = ListField(default="")
    status = EnumField(DnssecStatus, default=DnssecStatus.insecure)
    log = models.TextField(default="", null=True)
    score = models.IntegerField(null=True)
    max_score = models.IntegerField(null=True)
    maildomain = models.ForeignKey(MailTestDnssec, null=True, related_name="testset", on_delete=models.CASCADE)

    def __dir__(self):
        return ["timestamp", "domain", "report", "status", "log", "score", "max_score", "maildomain"]

    class Meta:
        app_label = "checks"


class WebTestTls(DomainServersModel):
    def totalscore(self, score_fields):
        tests_subset = self.webtestset.all()
        return super(WebTestTls, self).totalscore(score_fields, tests_subset)

    def details_set(self, probe):
        return super(WebTestTls, self).details_set(probe, self.webtestset)

    class Meta:
        app_label = "checks"


class DomainTestTls(BaseTestModel):
    timestamp = models.DateTimeField(auto_now_add=True)
    domain = models.CharField(max_length=255, default="")
    report = ListField(default="")
    port = models.IntegerField(null=True)
    maildomain = models.ForeignKey(MailTestTls, null=True, related_name="testset", on_delete=models.CASCADE)
    webdomain = models.ForeignKey(WebTestTls, null=True, related_name="webtestset", on_delete=models.CASCADE)
    server_reachable = models.BooleanField(null=True, default=True)
    tls_enabled = models.BooleanField(null=True, default=False)
    tls_enabled_score = models.IntegerField(null=True)
    could_not_test_smtp_starttls = models.BooleanField(null=True, default=False)

    # DANE
    dane_log = models.TextField(default="", null=True)
    dane_score = models.IntegerField(null=True)
    dane_status = EnumField(DaneStatus, default=DaneStatus.none)
    dane_records = ListField(default=[])
    dane_rollover = models.BooleanField(null=True, default=False)

    # TLS connection
    dh_param = models.CharField(max_length=255, default="", null=True)
    ecdh_param = models.CharField(max_length=255, default="", null=True)
    fs_bad = ListField(null=True)
    fs_phase_out = ListField(null=True)
    fs_score = models.IntegerField(null=True)

    ciphers_bad = ListField(null=True)
    ciphers_phase_out = ListField(null=True)
    ciphers_score = models.IntegerField(null=True)

    cipher_order = EnumField(CipherOrderStatus, default=CipherOrderStatus.bad)
    cipher_order_violation = ListField(null=True)
    cipher_order_score = models.IntegerField(null=True)

    protocols_bad = ListField(null=True)
    protocols_good = ListField(null=True)
    protocols_phase_out = ListField(null=True)
    protocols_score = models.IntegerField(null=True)

    compression = models.BooleanField(null=True, default=False)
    compression_score = models.IntegerField(null=True)
    secure_reneg = models.BooleanField(null=True, default=False)
    secure_reneg_score = models.IntegerField(null=True)
    client_reneg = models.BooleanField(null=True, default=False)
    client_reneg_score = models.IntegerField(null=True)

    zero_rtt = EnumField(ZeroRttStatus, default=ZeroRttStatus.bad)
    zero_rtt_score = models.IntegerField(null=True)

    ocsp_stapling = EnumField(OcspStatus, default=OcspStatus.ok)
    ocsp_stapling_score = models.IntegerField(null=True)

    kex_hash_func = EnumField(KexHashFuncStatus, default=KexHashFuncStatus.bad)
    kex_hash_func_score = models.IntegerField(null=True)

    forced_https = EnumField(ForcedHttpsStatus, default=ForcedHttpsStatus.bad)
    forced_https_score = models.IntegerField(null=True)

    # HTTP headers
    http_compression_enabled = models.BooleanField(null=True, default=False)
    http_compression_score = models.IntegerField(null=True)

    hsts_enabled = models.BooleanField(null=True, default=False)
    hsts_policies = ListField(default=[])
    hsts_score = models.IntegerField(null=True)

    # Cert-chain
    cert_chain = ListField(null=True)

    cert_trusted = models.IntegerField(null=True)
    cert_trusted_score = models.IntegerField(null=True)

    cert_pubkey_bad = ListField(null=True)
    cert_pubkey_phase_out = ListField(null=True)
    cert_pubkey_score = models.IntegerField(null=True)

    cert_signature_bad = ListField(null=True)
    cert_signature_score = models.IntegerField(null=True)

    cert_hostmatch_bad = ListField(null=True)
    cert_hostmatch_score = models.IntegerField(null=True)

    score = models.IntegerField(null=True)

    def __dir__(self):
        return [
            "timestamp",
            "domain",
            "report",
            "port",
            "maildomain",
            "webdomain",
            "server_reachable",
            "tls_enabled",
            "tls_enabled_score",
            "could_not_test_smtp_starttls",
            "dane_log",
            "dane_score",
            "dane_status",
            "dh_param",
            "ecdh_param",
            "fs_bad",
            "fs_phase_out",
            "fs_score",
            "ciphers_bad",
            "ciphers_phase_out",
            "ciphers_score",
            "cipher_order",
            "cipher_order_violation",
            "cipher_order_score",
            "protocols_bad",
            "protocols_phase_out",
            "protocols_score",
            "compression",
            "compression_score",
            "secure_reneg",
            "secure_reneg_score",
            "client_reneg",
            "client_reneg_score",
            "zero_rtt",
            "zero_rtt_score",
            "ocsp_stapling",
            "ocsp_stapling_score",
            "kex_hash_func",
            "kex_hash_func_score",
            "forced_https",
            "forced_https_score",
            "http_compression_enabled",
            "http_compression_score",
            "hsts_enabled",
            "hsts_policies",
            "hsts_score",
            "cert_chain",
            "cert_trusted",
            "cert_trusted_score",
            "cert_pubkey_bad",
            "cert_pubkey_phase_out",
            "cert_pubkey_score",
            "cert_signature_bad",
            "cert_signature_score",
            "cert_hostmatch_bad",
            "cert_hostmatch_score",
            "score",
            "protocols_good",
        ]

    def get_web_api_details(self):
        return {
            "dane_status": self.dane_status.name,
            "dane_records": self.dane_records,
            "kex_params_bad": self.fs_bad,
            "kex_params_phase_out": self.fs_phase_out,
            "ciphers_bad": self.ciphers_bad,
            "ciphers_phase_out": self.ciphers_phase_out,
            "cipher_order": self.cipher_order.name,
            "cipher_order_violation": self.cipher_order_violation,
            "protocols_bad": self.protocols_bad,
            "protocols_phase_out": self.protocols_phase_out,
            "compression": self.compression,
            "secure_reneg": self.secure_reneg,
            "client_reneg": self.client_reneg,
            "zero_rtt": self.zero_rtt.name,
            "ocsp_stapling": self.ocsp_stapling.name,
            "kex_hash_func": self.kex_hash_func.name,
            "https_redirect": self.forced_https.name,
            "http_compression": self.http_compression_enabled,
            "hsts": self.hsts_enabled,
            "hsts_policies": self.hsts_policies,
            "cert_chain": self.cert_chain,
            "cert_trusted": self.cert_trusted,
            "cert_pubkey_bad": self.cert_pubkey_bad,
            "cert_pubkey_phase_out": self.cert_pubkey_phase_out,
            "cert_signature_bad": self.cert_signature_bad,
            "cert_hostmatch_bad": self.cert_hostmatch_bad,
        }

    def get_mail_api_details(self):
        return {
            "dane_status": self.dane_status.name,
            "dane_records": self.dane_records,
            "dane_rollover": self.dane_rollover,
            "kex_params_bad": self.fs_bad,
            "kex_params_phase_out": self.fs_phase_out,
            "ciphers_bad": self.ciphers_bad,
            "ciphers_phase_out": self.ciphers_phase_out,
            "cipher_order": self.cipher_order.name,
            "cipher_order_violation": self.cipher_order_violation,
            "protocols_bad": self.protocols_bad,
            "protocols_phase_out": self.protocols_phase_out,
            "compression": self.compression,
            "secure_reneg": self.secure_reneg,
            "client_reneg": self.client_reneg,
            "zero_rtt": self.zero_rtt.name,
            "kex_hash_func": self.kex_hash_func.name,
            "cert_chain": self.cert_chain,
            "cert_trusted": self.cert_trusted,
            "cert_pubkey_bad": self.cert_pubkey_bad,
            "cert_pubkey_phase_out": self.cert_pubkey_phase_out,
            "cert_signature_bad": self.cert_signature_bad,
            "cert_hostmatch_bad": self.cert_hostmatch_bad,
        }

    class Meta:
        app_label = "checks"


class WebTestAppsecpriv(DomainServersModel):
    def totalscore(self, score_fields):
        tests_subset = self.webtestset.all()
        return super(WebTestAppsecpriv, self).totalscore(score_fields, tests_subset)

    def details_set(self, probe):
        return super(WebTestAppsecpriv, self).details_set(probe, self.webtestset)

    class Meta:
        app_label = "checks"


class DomainTestAppsecpriv(BaseTestModel):
    timestamp = models.DateTimeField(auto_now_add=True)
    domain = models.CharField(max_length=255, default="")
    report = ListField(default="")
    webdomain = models.ForeignKey(WebTestAppsecpriv, null=True, related_name="webtestset", on_delete=models.CASCADE)
    server_reachable = models.BooleanField(null=True, default=True)
    score = models.IntegerField(null=True)

    x_frame_options_enabled = models.BooleanField(null=True, default=False)
    x_frame_options_values = ListField(default=[])
    x_frame_options_score = models.IntegerField(null=True)

    x_xss_protection_enabled = models.BooleanField(null=True, default=False)
    x_xss_protection_values = ListField(default=[])
    x_xss_protection_score = models.IntegerField(null=True)

    referrer_policy_enabled = models.BooleanField(null=True, default=False)
    referrer_policy_values = ListField(default=[])
    referrer_policy_score = models.IntegerField(null=True)

    content_security_policy_enabled = models.BooleanField(null=True, default=False)
    content_security_policy_values = ListField(default=[])
    content_security_policy_score = models.IntegerField(null=True)

    x_content_type_options_enabled = models.BooleanField(null=True, default=False)
    x_content_type_options_values = ListField(default=[])
    x_content_type_options_score = models.IntegerField(null=True)

    def __dir__(self):
        return [
            "timestamp",
            "domain",
            "report",
            "webdomain",
            "server_reachable",
            "score",
            "x_frame_options_enabled",
            "x_frame_options_values",
            "x_frame_options_score",
            "x_xss_protection_enabled",
            "x_xss_protection_values",
            "x_xss_protection_score",
            "referrer_policy_enabled",
            "referrer_policy_values",
            "referrer_policy_score",
            "content_security_policy_enabled",
            "content_security_policy_values",
            "content_security_policy_score",
            "x_content_type_options_enabled",
            "x_content_type_options_values",
            "x_content_type_options_score",
        ]

    def get_web_api_details(self):
        return {
            "content_security_policy_enabled": self.content_security_policy_enabled,
            "content_security_policy_values": self.content_security_policy_values,
            "referrer_policy_enabled": self.referrer_policy_enabled,
            "referrer_policy_values": self.referrer_policy_values,
            "x_content_type_options_enabled": self.x_content_type_options_enabled,
            "x_content_type_options_values": self.x_content_type_options_values,
            "x_frame_options_enabled": self.x_frame_options_enabled,
            "x_frame_options_values": self.x_frame_options_values,
            # TODO: to be removed in the future.
            # 'x_xss_protection_enabled': self.x_xss_protection_enabled,
            # 'x_xss_protection_values': self.x_xss_protection_values,
        }

    class Meta:
        app_label = "checks"


# RPKI
class WebTestRpki(BaseTestModel):
    timestamp = models.DateTimeField(auto_now_add=True)
    domain = models.CharField(max_length=255, default="")
    report = ListField(default="")
    web_score = models.IntegerField(null=True)
    ns_score = models.IntegerField(null=True)
    score = models.IntegerField(null=True)
    max_score = models.IntegerField(null=True)

    def __dir__(self):
        return [
            'timestamp', 'domain', 'report', 'web_score', 'ns_score',
            'score', 'max_score'
        ]


class MailTestRpki(BaseTestModel):
    timestamp = models.DateTimeField(auto_now_add=True)
    domain = models.CharField(max_length=255, default="")
    report = ListField(default="")
    mail_score = models.IntegerField(null=True)
    ns_score = models.IntegerField(null=True)
    score = models.IntegerField(null=True)
    max_score = models.IntegerField(null=True)

    def __dir__(self):
        return [
            'timestamp', 'domain', 'report', 'mail_score', 'ns_score',
            'score', 'max_score'
        ]


class RpkiTestDomain(models.Model):
    domain = models.CharField(max_length=255)
    score = models.IntegerField(null=True)
    routing = ListField(default={})

    def __dir__(self):
        return [
            'domain', 'score', 'routing'
        ]

    class Meta:
        abstract = True


class RpkiMxDomain(RpkiTestDomain):
    mailtestrpki = models.ForeignKey(
        MailTestRpki, null=True, related_name='mxdomains', on_delete=models.CASCADE)

    def __dir__(self):
        return super(RpkiMxDomain, self).__dir__().extend([
            'mailtestrpki',
        ])


class RpkiNsDomain(RpkiTestDomain):
    webtestrpki = models.ForeignKey(
        WebTestRpki, null=True, related_name='nsdomains', on_delete=models.CASCADE)
    mailtestrpki = models.ForeignKey(
        MailTestRpki, null=True, related_name='nsdomains', on_delete=models.CASCADE)

    def __dir__(self):
        return super(RpkiNsDomain, self).__dir__().extend([
            'webtestrpki',
            'mailtestrpki',
        ])


class RpkiMxNsDomain(RpkiTestDomain):
    mailtestrpki = models.ForeignKey(
        MailTestRpki, null=True, related_name='mxnsdomains', on_delete=models.CASCADE)

    def __dir__(self):
        return super().__dir__().extend([
            'mailtestrpki',
        ])


class RpkiWebDomain(RpkiTestDomain):
    webtestrpki = models.ForeignKey(
        WebTestRpki, null=True, related_name='webdomains', on_delete=models.CASCADE)

    def __dir__(self):
        return super(RpkiWebDomain, self).__dir__().extend([
            'webtestrpki',
        ])


class DomainTestReport(models.Model):
    timestamp = models.DateTimeField(auto_now_add=True)
    domain = models.CharField(max_length=255, default="")
    registrar = models.CharField(max_length=255, default="")
    score = models.IntegerField(null=True)
<<<<<<< HEAD
    ipv6 = models.ForeignKey(DomainTestIpv6, null=True,on_delete=models.CASCADE)
    dnssec = models.ForeignKey(DomainTestDnssec, null=True,on_delete=models.CASCADE)
    tls = models.ForeignKey(WebTestTls, null=True,on_delete=models.CASCADE)
    appsecpriv = models.ForeignKey(WebTestAppsecpriv, null=True,on_delete=models.CASCADE)
    rpki = models.ForeignKey(WebTestRpki, null=True,on_delete=models.CASCADE)

    def __dir__(self):
        return [
            'timestamp', 'domain', 'registrar', 'score', 'ipv6', 'dnssec',
            'tls', 'appsecpriv','rpki'
=======
    ipv6 = models.ForeignKey(DomainTestIpv6, null=True, on_delete=models.CASCADE)
    dnssec = models.ForeignKey(DomainTestDnssec, null=True, on_delete=models.CASCADE)
    tls = models.ForeignKey(WebTestTls, null=True, on_delete=models.CASCADE)
    appsecpriv = models.ForeignKey(WebTestAppsecpriv, null=True, on_delete=models.CASCADE)

    def __dir__(self):
        return [
            "timestamp",
            "domain",
            "registrar",
            "score",
            "ipv6",
            "dnssec",
            "tls",
            "appsecpriv",
>>>>>>> 8ea6d751
        ]

    class Meta:
        app_label = "checks"


###
# Mail test
##


# IPv6
class MailTestIpv6(BaseTestModel):
    timestamp = models.DateTimeField(auto_now_add=True)
    domain = models.CharField(max_length=255)
    report = ListField(default="")
    mx_score = models.IntegerField(null=True)
    ns_score = models.IntegerField(null=True)
    score = models.IntegerField(null=True)
    max_score = models.IntegerField(null=True)
    mx_status = EnumIntegerField(MxStatus, null=True, default=False)

    def __dir__(self):
        return ["timestamp", "domain", "report", "mx_score", "ns_score", "score", "max_score", "mx_status"]

    class Meta:
        app_label = "checks"


class NsDomain(IPv6TestDomain):
    domaintestipv6 = models.ForeignKey(DomainTestIpv6, null=True, related_name="nsdomains", on_delete=models.CASCADE)
    mailtestipv6 = models.ForeignKey(MailTestIpv6, null=True, related_name="nsdomains", on_delete=models.CASCADE)

    def __dir__(self):
        return (
            super(NsDomain, self)
            .__dir__()
            .extend(
                [
                    "domaintestipv6",
                    "mailtestipv6",
                ]
            )
        )

    class Meta:
        app_label = "checks"


class MxDomain(IPv6TestDomain):
    mailtestipv6 = models.ForeignKey(MailTestIpv6, null=True, related_name="mxdomains", on_delete=models.CASCADE)

    def __dir__(self):
        return (
            super(MxDomain, self)
            .__dir__()
            .extend(
                [
                    "mailtestipv6",
                ]
            )
        )

    class Meta:
        app_label = "checks"


class DmarcPolicyStatus(LabelEnum):
    valid = 0
    invalid_syntax = 1
    invalid_p_sp = 2
    invalid_external = 3


class SpfPolicyStatus(LabelEnum):
    valid = 0
    invalid_syntax = 1
    max_dns_lookups = 2
    invalid_all = 3
    invalid_include = 4
    invalid_redirect = 5


# DKIM/DMARC/SPF
class MailTestAuth(BaseTestModel):
    timestamp = models.DateTimeField(auto_now_add=True)
    domain = models.CharField(max_length=255)
    report = ListField(default="")
    dkim_score = models.IntegerField(null=True)
    dkim_available = models.BooleanField(null=True, default=False)
    dmarc_score = models.IntegerField(null=True)
    dmarc_available = models.BooleanField(null=True, default=False)
    dmarc_record = ListField(default=[])
    dmarc_record_org_domain = models.CharField(max_length=255, null=True)
    dmarc_policy_status = EnumIntegerField(DmarcPolicyStatus, null=True)
    dmarc_policy_score = models.IntegerField(null=True)
    spf_score = models.IntegerField(null=True)
    spf_available = models.BooleanField(null=True, default=False)
    spf_record = ListField(default=[])
    spf_policy_status = EnumIntegerField(SpfPolicyStatus, null=True)
    spf_policy_score = models.IntegerField(null=True)
    spf_policy_records = ListField(null=True)
    score = models.IntegerField(null=True)
    max_score = models.IntegerField(null=True)

    def __dir__(self):
        return [
            "timestamp",
            "domain",
            "report",
            "dkim_score",
            "dkim_available",
            "dmarc_score",
            "dmarc_available",
            "dmarc_record",
            "dmarc_record_org_domain",
            "dmarc_policy_status",
            "dmarc_policy_score",
            "spf_score",
            "spf_available",
            "spf_record",
            "spf_policy_status",
            "spf_policy_score",
            "spf_policy_records",
            "score",
            "max_score",
        ]

    class Meta:
        app_label = "checks"


class MailTestReport(models.Model):
    timestamp = models.DateTimeField(auto_now_add=True)
    domain = models.CharField(max_length=255, default="")
    registrar = models.CharField(max_length=255, default="")
    score = models.IntegerField(null=True)
<<<<<<< HEAD
    ipv6 = models.ForeignKey(MailTestIpv6, null=True,on_delete=models.CASCADE)
    dnssec = models.ForeignKey(MailTestDnssec, null=True,on_delete=models.CASCADE)
    auth = models.ForeignKey(MailTestAuth, null=True,on_delete=models.CASCADE)
    tls = models.ForeignKey(MailTestTls, null=True,on_delete=models.CASCADE)
    rpki = models.ForeignKey(MailTestRpki, null=True, on_delete=models.CASCADE)
=======
    ipv6 = models.ForeignKey(MailTestIpv6, null=True, on_delete=models.CASCADE)
    dnssec = models.ForeignKey(MailTestDnssec, null=True, on_delete=models.CASCADE)
    auth = models.ForeignKey(MailTestAuth, null=True, on_delete=models.CASCADE)
    tls = models.ForeignKey(MailTestTls, null=True, on_delete=models.CASCADE)
>>>>>>> 8ea6d751

    def __dir__(self):
        return ["timestamp", "domain", "registrar", "score", "ipv6", "dnssec", "auth", "tls"]

    class Meta:
        app_label = "checks"


class BatchUser(models.Model):
    """
    Users allowed to run batch tests.

    .. note:: Must be in sync with the web authorization scheme.

    """

    username = models.CharField(unique=True, max_length=255)
    name = models.CharField(max_length=255)
    organization = models.CharField(max_length=255)
    email = models.EmailField(max_length=255)

    def __dir__(self):
        return ["username", "name", "organization", "email"]

    @transaction.atomic
    def delete_related_data(self, delete_self=False):
        for request in BatchRequest.objects.filter(user=self).all():
            # Delete the request's related data but not the request itself.
            # They will be deleted by the DB when the user gets deleted later.
            request.delete_related_data()

        if delete_self:
            self.delete()

    class Meta:
        app_label = "checks"


class BatchRequestType(LabelEnum):
    web = 0
    mail = 1


class BatchRequestStatus(LabelEnum):
    # Initial statuses (0-9)
    registering = 0

    # In process statuses (10-19)
    live = 10
    running = 11  # No domains in the waiting status.

    # Good final statuses (20-29)
    done = 20

    # Bad final statuses (30-39)
    error = 38
    cancelled = 39


class BatchRequest(models.Model):
    """
    The main table for batch requests.

    """

    user = models.ForeignKey(BatchUser, related_name="batch_requests", on_delete=models.CASCADE)
    name = models.CharField(max_length=255)
    submit_date = models.DateTimeField(auto_now_add=True)
    finished_date = models.DateTimeField(null=True)
    type = EnumIntegerField(BatchRequestType)
    status = EnumIntegerField(BatchRequestStatus, default=BatchRequestStatus.registering, db_index=True)
    request_id = models.CharField(unique=True, db_index=True, max_length=32, default=batch_request_id)
    report_file = models.FileField(upload_to="batch_results/")
    report_technical_file = models.FileField(upload_to="batch_results/", null=True)

    def __dir__(self):
        return [
            "user",
            "name",
            "submit_date",
            "finished_date",
            "type",
            "status",
            "request_id",
            "report_file",
            "report_technical_file",
        ]

    def _api_status(self):
        if self.status == BatchRequestStatus.registering:
            return "registering"
        elif self.status in (BatchRequestStatus.live, BatchRequestStatus.running):
            return "running"
        elif self.status == BatchRequestStatus.error:
            return "error"
        elif self.status == BatchRequestStatus.done:
            if self.has_report_file():
                return "done"
            return "generating"
        elif self.status == BatchRequestStatus.cancelled:
            return "cancelled"
        return "-"

    def has_report_file(self):
        return (
            self.report_file
            and os.path.isfile(self.report_file.path)
            and self.report_technical_file
            and os.path.isfile(self.report_technical_file.path)
        )

    def get_report_file(self, technical=False):
        if technical:
            return self.report_technical_file
        return self.report_file

    def to_api_dict(self):
        finished_date = self.finished_date
        if finished_date:
            finished_date = finished_date.isoformat()
        return dict(
            name=self.name,
            submit_date=self.submit_date.isoformat(),
            finished_date=finished_date,
            request_type=self.type.label.lower(),
            status=self._api_status(),
            request_id=self.request_id,
        )

    @transaction.atomic
    def delete_related_data(self, delete_self=False):
        # Remove the generated files.
        try:
            self.report_file.delete()
            self.report_technical_file.delete()
        except (IOError, SuspiciousFileOperation):
            pass

        # Remove the related BatchWebTest and BatchMailTest entries.
        batch_webtest_ids = {d.webtest_id for d in BatchDomain.objects.filter(batch_request=self).all()}
        batch_mailtest_ids = {d.mailtest_id for d in BatchDomain.objects.filter(batch_request=self).all()}
        BatchWebTest.objects.filter(id__in=batch_webtest_ids).delete()
        BatchMailTest.objects.filter(id__in=batch_mailtest_ids).delete()

        if delete_self:
            self.delete()

    class Meta:
        app_label = "checks"


class BatchDomainStatus(LabelEnum):
    # Inital statuses (0-9)
    waiting = 0

    # In process statuses (10-19)
    running = 10

    # Good final statuses (20-29)
    done = 20

    # Bad final statuses (30-39)
    error = 38
    cancelled = 39


class BatchDomain(models.Model):
    """
    Table to hold the domains being registered for batch testing.

    """

    domain = models.CharField(max_length=255, default="")
    batch_request = models.ForeignKey(BatchRequest, related_name="domains", on_delete=models.CASCADE)
    status = EnumIntegerField(BatchDomainStatus, default=BatchDomainStatus.waiting, db_index=True)
    status_changed = models.DateTimeField(default=timezone.now)
    webtest = models.ForeignKey("BatchWebTest", null=True, on_delete=models.CASCADE)
    mailtest = models.ForeignKey("BatchMailTest", null=True, on_delete=models.CASCADE)

    def get_batch_test(self):
        if self.webtest:
            return self.webtest
        return self.mailtest

    def __dir__(self):
        return ["domain", "batch_result", "status", "status_changed", "webtest", "mailtest"]

    class Meta:
        app_label = "checks"


class BatchTestStatus(LabelEnum):
    """
    SHOULD be the same as BatchDomainStatus. It is redefined here because
    Python does not allow for Enum subclassing.

    """

    # Inital statuses (0-9)
    waiting = 0

    # In process statuses (10-19)
    running = 10

    # Good final statuses (20-29)
    done = 20

    # Bad final statuses (30-39)
    error = 38
    cancelled = 39


class BatchWebTest(models.Model):
    """
    Entries that point to the actual subtest's results and report for the
    web tests.

    """

    report = models.ForeignKey(DomainTestReport, null=True, on_delete=models.CASCADE)
    ipv6 = models.ForeignKey(DomainTestIpv6, null=True, on_delete=models.CASCADE)
    ipv6_status = EnumIntegerField(BatchTestStatus, default=BatchTestStatus.waiting)
    ipv6_errors = models.PositiveSmallIntegerField(default=0)
    dnssec = models.ForeignKey(DomainTestDnssec, null=True, on_delete=models.CASCADE)
    dnssec_status = EnumIntegerField(BatchTestStatus, default=BatchTestStatus.waiting)
    dnssec_errors = models.PositiveSmallIntegerField(default=0)
    tls = models.ForeignKey(WebTestTls, null=True, on_delete=models.CASCADE)
    tls_status = EnumIntegerField(BatchTestStatus, default=BatchTestStatus.waiting)
    tls_errors = models.PositiveSmallIntegerField(default=0)
    appsecpriv = models.ForeignKey(WebTestAppsecpriv, null=True, on_delete=models.CASCADE)
    appsecpriv_status = EnumIntegerField(BatchTestStatus, default=BatchTestStatus.waiting)
    appsecpriv_errors = models.PositiveSmallIntegerField(default=0)
    rpki = models.ForeignKey(WebTestRpki, null=True,on_delete=models.CASCADE)
    rpki_status = EnumIntegerField(
        BatchTestStatus, default=BatchTestStatus.waiting)
    rpki_errors = models.PositiveSmallIntegerField(default=0)

    def __dir__(self):
        return [
<<<<<<< HEAD
            'report', 'ipv6', 'ipv6_status', 'ipv6_errors', 'dnssec',
            'dnssec_status', 'dnssec_errors', 'tls', 'tls_status',
            'tls_errors', 'appsecpriv', 'appsecpriv_status',
            'appsecpriv_errors',
            'rpki','rpki_status','rpki_errors'
=======
            "report",
            "ipv6",
            "ipv6_status",
            "ipv6_errors",
            "dnssec",
            "dnssec_status",
            "dnssec_errors",
            "tls",
            "tls_status",
            "tls_errors",
            "appsecpriv",
            "appsecpriv_status",
            "appsecpriv_errors",
>>>>>>> 8ea6d751
        ]

    class Meta:
        app_label = "checks"


class BatchMailTest(models.Model):
    """
    Entries that point to the actual subtest's results and report for the
    mail tests.

    """

    report = models.ForeignKey(MailTestReport, null=True, on_delete=models.CASCADE)
    ipv6 = models.ForeignKey(MailTestIpv6, null=True, on_delete=models.CASCADE)
    ipv6_status = EnumIntegerField(BatchTestStatus, default=BatchTestStatus.waiting)
    ipv6_errors = models.PositiveSmallIntegerField(default=0)
    dnssec = models.ForeignKey(MailTestDnssec, null=True, on_delete=models.CASCADE)
    dnssec_status = EnumIntegerField(BatchTestStatus, default=BatchTestStatus.waiting)
    dnssec_errors = models.PositiveSmallIntegerField(default=0)
    auth = models.ForeignKey(MailTestAuth, null=True, on_delete=models.CASCADE)
    auth_status = EnumIntegerField(BatchTestStatus, default=BatchTestStatus.waiting)
    auth_errors = models.PositiveSmallIntegerField(default=0)
    tls = models.ForeignKey(MailTestTls, null=True, on_delete=models.CASCADE)
    tls_status = EnumIntegerField(BatchTestStatus, default=BatchTestStatus.waiting)
    tls_errors = models.PositiveSmallIntegerField(default=0)
    rpki = models.ForeignKey(MailTestRpki, null=True,on_delete=models.CASCADE)
    rpki_status = EnumIntegerField(
        BatchTestStatus, default=BatchTestStatus.waiting)
    rpki_errors = models.PositiveSmallIntegerField(default=0)

    def __dir__(self):
        return [
<<<<<<< HEAD
            'report', 'ipv6', 'ipv6_status', 'ipv6_errors', 'dnssec',
            'dnssec_status', 'dnssec_errors', 'auth', 'auth_status',
            'auth_errors', 'tls', 'tls_status', 'tls_errors',
            'rpki','rpki_status','rpki_errors'
=======
            "report",
            "ipv6",
            "ipv6_status",
            "ipv6_errors",
            "dnssec",
            "dnssec_status",
            "dnssec_errors",
            "auth",
            "auth_status",
            "auth_errors",
            "tls",
            "tls_status",
            "tls_errors",
>>>>>>> 8ea6d751
        ]

    class Meta:
        app_label = "checks"


class AutoConf(models.Model):
    """
    Various configuration options that need to be applied automatically
    (e.g., through migrations).

    Any available options are defined in AutoConfOption above.

    """

    name = EnumField(AutoConfOption, max_length=255, primary_key=True)
    value = models.CharField(max_length=255, default=None)

    @classmethod
    def get_option(cls, option, default=None):
        try:
            return cls.objects.get(name=option).value
        except cls.DoesNotExist:
            return default

    @classmethod
    def set_option(cls, option, value):
        try:
            op = cls.objects.get(name=option)
            op.value = value
        except cls.DoesNotExist:
            op = cls(name=option, value=value)
        op.save()

    def __dir__(self):
        return ["name", "value"]

    class Meta:
        app_label = "checks"<|MERGE_RESOLUTION|>--- conflicted
+++ resolved
@@ -759,10 +759,7 @@
     max_score = models.IntegerField(null=True)
 
     def __dir__(self):
-        return [
-            'timestamp', 'domain', 'report', 'web_score', 'ns_score',
-            'score', 'max_score'
-        ]
+        return ["timestamp", "domain", "report", "web_score", "ns_score", "score", "max_score"]
 
 
 class MailTestRpki(BaseTestModel):
@@ -775,10 +772,7 @@
     max_score = models.IntegerField(null=True)
 
     def __dir__(self):
-        return [
-            'timestamp', 'domain', 'report', 'mail_score', 'ns_score',
-            'score', 'max_score'
-        ]
+        return ["timestamp", "domain", "report", "mail_score", "ns_score", "score", "max_score"]
 
 
 class RpkiTestDomain(models.Model):
@@ -787,55 +781,72 @@
     routing = ListField(default={})
 
     def __dir__(self):
-        return [
-            'domain', 'score', 'routing'
-        ]
+        return ["domain", "score", "routing"]
 
     class Meta:
         abstract = True
 
 
 class RpkiMxDomain(RpkiTestDomain):
-    mailtestrpki = models.ForeignKey(
-        MailTestRpki, null=True, related_name='mxdomains', on_delete=models.CASCADE)
-
-    def __dir__(self):
-        return super(RpkiMxDomain, self).__dir__().extend([
-            'mailtestrpki',
-        ])
+    mailtestrpki = models.ForeignKey(MailTestRpki, null=True, related_name="mxdomains", on_delete=models.CASCADE)
+
+    def __dir__(self):
+        return (
+            super(RpkiMxDomain, self)
+            .__dir__()
+            .extend(
+                [
+                    "mailtestrpki",
+                ]
+            )
+        )
 
 
 class RpkiNsDomain(RpkiTestDomain):
-    webtestrpki = models.ForeignKey(
-        WebTestRpki, null=True, related_name='nsdomains', on_delete=models.CASCADE)
-    mailtestrpki = models.ForeignKey(
-        MailTestRpki, null=True, related_name='nsdomains', on_delete=models.CASCADE)
-
-    def __dir__(self):
-        return super(RpkiNsDomain, self).__dir__().extend([
-            'webtestrpki',
-            'mailtestrpki',
-        ])
+    webtestrpki = models.ForeignKey(WebTestRpki, null=True, related_name="nsdomains", on_delete=models.CASCADE)
+    mailtestrpki = models.ForeignKey(MailTestRpki, null=True, related_name="nsdomains", on_delete=models.CASCADE)
+
+    def __dir__(self):
+        return (
+            super(RpkiNsDomain, self)
+            .__dir__()
+            .extend(
+                [
+                    "webtestrpki",
+                    "mailtestrpki",
+                ]
+            )
+        )
 
 
 class RpkiMxNsDomain(RpkiTestDomain):
-    mailtestrpki = models.ForeignKey(
-        MailTestRpki, null=True, related_name='mxnsdomains', on_delete=models.CASCADE)
-
-    def __dir__(self):
-        return super().__dir__().extend([
-            'mailtestrpki',
-        ])
+    mailtestrpki = models.ForeignKey(MailTestRpki, null=True, related_name="mxnsdomains", on_delete=models.CASCADE)
+
+    def __dir__(self):
+        return (
+            super()
+            .__dir__()
+            .extend(
+                [
+                    "mailtestrpki",
+                ]
+            )
+        )
 
 
 class RpkiWebDomain(RpkiTestDomain):
-    webtestrpki = models.ForeignKey(
-        WebTestRpki, null=True, related_name='webdomains', on_delete=models.CASCADE)
-
-    def __dir__(self):
-        return super(RpkiWebDomain, self).__dir__().extend([
-            'webtestrpki',
-        ])
+    webtestrpki = models.ForeignKey(WebTestRpki, null=True, related_name="webdomains", on_delete=models.CASCADE)
+
+    def __dir__(self):
+        return (
+            super(RpkiWebDomain, self)
+            .__dir__()
+            .extend(
+                [
+                    "webtestrpki",
+                ]
+            )
+        )
 
 
 class DomainTestReport(models.Model):
@@ -843,22 +854,11 @@
     domain = models.CharField(max_length=255, default="")
     registrar = models.CharField(max_length=255, default="")
     score = models.IntegerField(null=True)
-<<<<<<< HEAD
-    ipv6 = models.ForeignKey(DomainTestIpv6, null=True,on_delete=models.CASCADE)
-    dnssec = models.ForeignKey(DomainTestDnssec, null=True,on_delete=models.CASCADE)
-    tls = models.ForeignKey(WebTestTls, null=True,on_delete=models.CASCADE)
-    appsecpriv = models.ForeignKey(WebTestAppsecpriv, null=True,on_delete=models.CASCADE)
-    rpki = models.ForeignKey(WebTestRpki, null=True,on_delete=models.CASCADE)
-
-    def __dir__(self):
-        return [
-            'timestamp', 'domain', 'registrar', 'score', 'ipv6', 'dnssec',
-            'tls', 'appsecpriv','rpki'
-=======
     ipv6 = models.ForeignKey(DomainTestIpv6, null=True, on_delete=models.CASCADE)
     dnssec = models.ForeignKey(DomainTestDnssec, null=True, on_delete=models.CASCADE)
     tls = models.ForeignKey(WebTestTls, null=True, on_delete=models.CASCADE)
     appsecpriv = models.ForeignKey(WebTestAppsecpriv, null=True, on_delete=models.CASCADE)
+    rpki = models.ForeignKey(WebTestRpki, null=True, on_delete=models.CASCADE)
 
     def __dir__(self):
         return [
@@ -870,7 +870,7 @@
             "dnssec",
             "tls",
             "appsecpriv",
->>>>>>> 8ea6d751
+            "rpki",
         ]
 
     class Meta:
@@ -1008,18 +1008,11 @@
     domain = models.CharField(max_length=255, default="")
     registrar = models.CharField(max_length=255, default="")
     score = models.IntegerField(null=True)
-<<<<<<< HEAD
-    ipv6 = models.ForeignKey(MailTestIpv6, null=True,on_delete=models.CASCADE)
-    dnssec = models.ForeignKey(MailTestDnssec, null=True,on_delete=models.CASCADE)
-    auth = models.ForeignKey(MailTestAuth, null=True,on_delete=models.CASCADE)
-    tls = models.ForeignKey(MailTestTls, null=True,on_delete=models.CASCADE)
-    rpki = models.ForeignKey(MailTestRpki, null=True, on_delete=models.CASCADE)
-=======
     ipv6 = models.ForeignKey(MailTestIpv6, null=True, on_delete=models.CASCADE)
     dnssec = models.ForeignKey(MailTestDnssec, null=True, on_delete=models.CASCADE)
     auth = models.ForeignKey(MailTestAuth, null=True, on_delete=models.CASCADE)
     tls = models.ForeignKey(MailTestTls, null=True, on_delete=models.CASCADE)
->>>>>>> 8ea6d751
+    rpki = models.ForeignKey(MailTestRpki, null=True, on_delete=models.CASCADE)
 
     def __dir__(self):
         return ["timestamp", "domain", "registrar", "score", "ipv6", "dnssec", "auth", "tls"]
@@ -1252,20 +1245,12 @@
     appsecpriv = models.ForeignKey(WebTestAppsecpriv, null=True, on_delete=models.CASCADE)
     appsecpriv_status = EnumIntegerField(BatchTestStatus, default=BatchTestStatus.waiting)
     appsecpriv_errors = models.PositiveSmallIntegerField(default=0)
-    rpki = models.ForeignKey(WebTestRpki, null=True,on_delete=models.CASCADE)
-    rpki_status = EnumIntegerField(
-        BatchTestStatus, default=BatchTestStatus.waiting)
+    rpki = models.ForeignKey(WebTestRpki, null=True, on_delete=models.CASCADE)
+    rpki_status = EnumIntegerField(BatchTestStatus, default=BatchTestStatus.waiting)
     rpki_errors = models.PositiveSmallIntegerField(default=0)
 
     def __dir__(self):
         return [
-<<<<<<< HEAD
-            'report', 'ipv6', 'ipv6_status', 'ipv6_errors', 'dnssec',
-            'dnssec_status', 'dnssec_errors', 'tls', 'tls_status',
-            'tls_errors', 'appsecpriv', 'appsecpriv_status',
-            'appsecpriv_errors',
-            'rpki','rpki_status','rpki_errors'
-=======
             "report",
             "ipv6",
             "ipv6_status",
@@ -1279,7 +1264,9 @@
             "appsecpriv",
             "appsecpriv_status",
             "appsecpriv_errors",
->>>>>>> 8ea6d751
+            "rpki",
+            "rpki_status",
+            "rpki_errors",
         ]
 
     class Meta:
@@ -1306,19 +1293,12 @@
     tls = models.ForeignKey(MailTestTls, null=True, on_delete=models.CASCADE)
     tls_status = EnumIntegerField(BatchTestStatus, default=BatchTestStatus.waiting)
     tls_errors = models.PositiveSmallIntegerField(default=0)
-    rpki = models.ForeignKey(MailTestRpki, null=True,on_delete=models.CASCADE)
-    rpki_status = EnumIntegerField(
-        BatchTestStatus, default=BatchTestStatus.waiting)
+    rpki = models.ForeignKey(MailTestRpki, null=True, on_delete=models.CASCADE)
+    rpki_status = EnumIntegerField(BatchTestStatus, default=BatchTestStatus.waiting)
     rpki_errors = models.PositiveSmallIntegerField(default=0)
 
     def __dir__(self):
         return [
-<<<<<<< HEAD
-            'report', 'ipv6', 'ipv6_status', 'ipv6_errors', 'dnssec',
-            'dnssec_status', 'dnssec_errors', 'auth', 'auth_status',
-            'auth_errors', 'tls', 'tls_status', 'tls_errors',
-            'rpki','rpki_status','rpki_errors'
-=======
             "report",
             "ipv6",
             "ipv6_status",
@@ -1332,7 +1312,9 @@
             "tls",
             "tls_status",
             "tls_errors",
->>>>>>> 8ea6d751
+            "rpki",
+            "rpki_status",
+            "rpki_errors",
         ]
 
     class Meta:
