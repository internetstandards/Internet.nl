--- conflicted
+++ resolved
@@ -3,25 +3,15 @@
 import pytest
 import requests
 from playwright.sync_api import expect
-<<<<<<< HEAD
-import os
-=======
 import socket
->>>>>>> 19819f9c
 
 FOOTER_TEXT_EN = "Internet.nl is an initiative of the Internet community and the Dutch"
 FOOTER_TEXT_NL = "Internet.nl is een initiatief van de internetgemeenschap en de Nederlandse"
 
-LANGUAGE_CHANGE_TEXT_EN = "Test your website"
-LANGUAGE_CHANGE_TEXT_NL = "Test je website"
-
 SECURITY_TXT_TEXT = "Policy: https://internet.nl/disclosure/"
 
 ROBOTS_TXT_TEXT = "Disallow: /site/"
 
-<<<<<<< HEAD
-INTERNETNL_BRANDING = os.environ.get("INTERNETNL_BRANDING")
-=======
 WELL_KNOWN_EXTERNAL_DOMAIN = "example.nl"
 WELL_KNOWN_EXTERNAL_IP = "94.198.159.35"
 WELL_KNOWN_EXTERNAL_IPV6 = "2a00:d78:0:712:94:198:159:35"
@@ -51,7 +41,6 @@
     with pytest.raises(OSError):
         sock.connect((WELL_KNOWN_EXTERNAL_IPV6, 80))
         pytest.fail("Test environment not isolated, connection to an external IP could be made")
->>>>>>> 19819f9c
 
 
 def test_index_http_ok(page, app_url_subdomain):
@@ -59,7 +48,6 @@
     expect(response).to_be_ok()
 
 
-@pytest.mark.skipif(not INTERNETNL_BRANDING, reason="internet.nl branding not enabled")
 @pytest.mark.parametrize(
     ("app_url", "footer_text"),
     [("https://en.internet.test", FOOTER_TEXT_EN), ("https://nl.internet.test", FOOTER_TEXT_NL)],
@@ -71,7 +59,6 @@
     assert footer_text in footer.text_content()
 
 
-@pytest.mark.skipif(not INTERNETNL_BRANDING, reason="internet.nl branding not enabled")
 def test_security_txt(page, app_url_subdomain):
     page.goto(app_url_subdomain + "/.well-known/security.txt")
 
@@ -187,7 +174,7 @@
 
 @pytest.mark.parametrize(
     ("from_language", "button_text", "to_language", "footer_text"),
-    [("nl", "English", "en", LANGUAGE_CHANGE_TEXT_EN), ("en", "Nederlands", "nl", LANGUAGE_CHANGE_TEXT_NL)],
+    [("nl", "English", "en", FOOTER_TEXT_EN), ("en", "Nederlands", "nl", FOOTER_TEXT_NL)],
 )
 def test_change_language(page, app_domain, from_language, button_text, to_language, footer_text):
     """Test clicking the language change button."""
@@ -196,13 +183,13 @@
     page.locator(f'#language-switch-header-container button:text("{button_text}")').click()
     page.wait_for_url(f"https://{to_language}.internet.test/")
 
-    footer = page.locator("#content")
+    footer = page.locator("#footer")
     assert footer_text in footer.text_content()
 
 
 @pytest.mark.parametrize(
     ("language", "footer_text"),
-    [("en", LANGUAGE_CHANGE_TEXT_EN), ("nl", LANGUAGE_CHANGE_TEXT_NL)],
+    [("en", FOOTER_TEXT_EN), ("nl", FOOTER_TEXT_NL)],
 )
 def test_accept_language_header(page, app_domain, language, footer_text):
     """Browser preferred language should be respected."""
@@ -210,7 +197,7 @@
     page.set_extra_http_headers({"Accept-Language": language})
     page.goto(f"https://{app_domain}")
 
-    footer = page.locator("#content")
+    footer = page.locator("#footer")
     assert footer_text in footer.text_content()
 
 
