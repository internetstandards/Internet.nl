# Copyright: 2019, NLnet Labs and the Internet.nl contributors
# SPDX-License-Identifier: Apache-2.0
import os

from celery import Celery
from celery.schedules import crontab

os.environ.setdefault('DJANGO_SETTINGS_MODULE', 'internetnl.settings')

app = Celery('internetnl')

app.config_from_object('django.conf:settings', namespace='CELERY')

app.autodiscover_tasks()


@app.task(bind=True)
def debug_task(self):
    print('Debug Task. Request: {0!r}'.format(self.request))


if app.conf.ENABLE_BATCH:
    app.conf.beat_schedule = {
        'run_batch': {
<<<<<<< HEAD
            'task': 'run_batch',
            'schedule': app.conf.BATCH_SCHEDULER_INTERVAL,
=======
                'task': 'checks.batch.scheduler.run',
                'schedule': app.conf.BATCH_SCHEDULER_INTERVAL
>>>>>>> 88d2145f
        }
    }
else:
    # Disable HoF when on batch mode, too much DB activity.
    app.conf.beat_schedule = {
        'generate_HoF': {
<<<<<<< HEAD
            'task': 'update_HoF_ranking',
            'schedule': crontab(hour='*', minute='*/10', day_of_week='*'),
=======
                'task': 'checks.tasks.update.update_hof',
                'schedule': app.conf.HOF_UPDATE_INTERVAL
>>>>>>> 88d2145f
        }
    }<|MERGE_RESOLUTION|>--- conflicted
+++ resolved
@@ -22,25 +22,15 @@
 if app.conf.ENABLE_BATCH:
     app.conf.beat_schedule = {
         'run_batch': {
-<<<<<<< HEAD
-            'task': 'run_batch',
-            'schedule': app.conf.BATCH_SCHEDULER_INTERVAL,
-=======
                 'task': 'checks.batch.scheduler.run',
                 'schedule': app.conf.BATCH_SCHEDULER_INTERVAL
->>>>>>> 88d2145f
         }
     }
 else:
     # Disable HoF when on batch mode, too much DB activity.
     app.conf.beat_schedule = {
         'generate_HoF': {
-<<<<<<< HEAD
             'task': 'update_HoF_ranking',
             'schedule': crontab(hour='*', minute='*/10', day_of_week='*'),
-=======
-                'task': 'checks.tasks.update.update_hof',
-                'schedule': app.conf.HOF_UPDATE_INTERVAL
->>>>>>> 88d2145f
         }
     }