--- conflicted
+++ resolved
@@ -271,24 +271,11 @@
 USE_TZ = True
 
 # Supported languages.
-<<<<<<< HEAD
-# NOTE: Make sure that a DNS record for each language exists.
-#       More information can be found in the README file.
-LANGUAGES = sorted(
-    [
-        ("nl", "Dutch"),
-        ("en", "English"),
-        ("fr", "French"),
-    ],
-    key=lambda x: x[0],
-)
-=======
 # Read languages passed in from .env files. See documentation/Customize.md
 LANGUAGES = [(landcode, "") for landcode in os.getenv("LANGUAGES", "nl,en").split(",")]
 
 # set the default language to first language in the list
 LANGUAGE_CODE = LANGUAGES[0][0]
->>>>>>> 517aa300
 
 # --- Static files (CSS, JavaScript, Images)
 #     https://docs.djangoproject.com/en/1.11/howto/static-files/
