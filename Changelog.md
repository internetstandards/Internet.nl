--- conflicted
+++ resolved
@@ -3,13 +3,10 @@
 ## Unreleased next version
 
 New
-<<<<<<< HEAD
-- Introduce manual HoF page(s).
-=======
 - docker/it/targetbase/recreate-certificates.sh allows for easy recreation of
   the IT related certificates.
 - Support for SSL_OP_PRIORITIZE_CHACHA. [(#461)]
->>>>>>> d2ba85a2
+- Introduce manual HoF page(s).
 
 Dependencies
 - Updated python-pip-requirements.txt:
